#!/usr/bin/env python3
# pip3 install sentencepiece
#import typeguard.importhook
#typeguard.importhook.install_import_hook('tinygrad')

from pathlib import Path
from typing import List
import sys, argparse, json
import numpy as np
np.set_printoptions(linewidth=200)
from tinygrad.helpers import Timing, Profiling, getenv, DEBUG, colored
from tinygrad import Device, GlobalCounters, dtypes, nn
from tinygrad.tensor import Tensor
from tinygrad.nn.state import safe_load, torch_load, load_state_dict, get_parameters
from extra.models.llama import Transformer, convert_from_huggingface
from sentencepiece import SentencePieceProcessor, sentencepiece_model_pb2
import gguf
from gguf.constants import GGML_QUANT_SIZES, GGMLQuantizationType

MAX_CONTEXT = getenv("MAX_CONTEXT", 4096)

# calculating params:
# traditionally, the MLP in the transformer architecture has hidden_dim = dim*4 [arxiv/1706.03762, 3.3]
# however, Llama uses SwiGLU. in order to preserve param count to original transformer arch, hidden_dim must be = 2/3 * (dim*4) [arxiv/2002.05202]
# for models using MQA (n_kv_heads != n_heads), preserving param count means hidden dim must be further multiplied by 1.3 [arxiv/2307.09288, A.2.1]
MODEL_PARAMS = {
  "1": {
    "7B": {
      "args": {"dim": 4096, "n_heads": 32, "n_layers": 32, "norm_eps": 1e-06, "vocab_size": 32000, "hidden_dim": 11008},
      "files": 1,
    },
    "13B": {
      "args": {"dim": 5120, "n_heads": 40, "n_layers": 40, "norm_eps": 1e-06, "vocab_size": 32000, "hidden_dim": 13824},
      "files": 2,
    },
    "30B": {
      "args": {"dim": 6656, "n_heads": 52, "n_layers": 60, "norm_eps": 1e-06, "vocab_size": 32000, "hidden_dim": 17920},
      "files": 4,
    },
    "65B": {
      "args": {"dim": 8192, "n_heads": 64, "n_layers": 80, "norm_eps": 1e-05, "vocab_size": 32000, "hidden_dim": 22016},
      "files": 8,
    },
  },
  "2": {
    "7B": {
      "args": {"dim": 4096, "n_heads": 32, "n_layers": 32, "norm_eps": 1e-05, "vocab_size": 32000, "hidden_dim": 11008},
      "files": 1,
    },
    "13B": {
      "args": {"dim": 5120, "n_heads": 40, "n_layers": 40, "norm_eps": 1e-05, "vocab_size": 32000, "hidden_dim": 13824},
      "files": 2,
    },
    "70B": {
      "args": {"dim": 8192, "n_heads": 64, "n_kv_heads": 8, "n_layers": 80, "norm_eps": 1e-05, "vocab_size": 32000, "hidden_dim": 28672},
      "files": 8,
    },
  },
  "code": {
    "7B": {
      "args": {"dim": 4096, "n_layers": 32, "n_heads": 32, "norm_eps": 1e-05, "rope_theta": 1000000, "vocab_size": 32016, "hidden_dim": 11008},
      "files": 1,
    },
    "7B-Python": {
      "args": {"dim": 4096, "n_layers": 32, "n_heads": 32, "norm_eps": 1e-05, "rope_theta": 1000000, "vocab_size": 32000, "hidden_dim": 11008},
      "files": 1,
    },
    "7B-Instruct": {
      "args": {"dim": 4096, "n_layers": 32, "n_heads": 32, "norm_eps": 1e-05, "rope_theta": 1000000, "vocab_size": 32016, "hidden_dim": 11008},
      "files": 1,
    },
    "13B": {
      "args": {"dim": 5120, "n_layers": 40, "n_heads": 40, "norm_eps": 1e-05, "rope_theta": 1000000, "vocab_size": 32016, "hidden_dim": 13824},
      "files": 2,
    },
    "13B-Python": {
      "args": {"dim": 5120, "n_layers": 40, "n_heads": 40, "norm_eps": 1e-05, "rope_theta": 1000000, "vocab_size": 32000, "hidden_dim": 13824},
      "files": 2,
    },
    "13B-Instruct": {
      "args": {"dim": 5120, "n_layers": 40, "n_heads": 40, "norm_eps": 1e-05, "rope_theta": 1000000, "vocab_size": 32016, "hidden_dim": 13824},
      "files": 2,
    },
    "34B": {
      "args": {"dim": 8192, "n_layers": 48, "n_heads": 64, "n_kv_heads": 8, "norm_eps": 1e-05, "rope_theta": 1000000, "vocab_size": 32000, "hidden_dim": 22016},
      "files": 4,
    },
    "34B-Python": {
      "args": {"dim": 8192, "n_layers": 48, "n_heads": 64, "n_kv_heads": 8, "norm_eps": 1e-05, "rope_theta": 1000000, "vocab_size": 32000, "hidden_dim": 22016},
      "files": 4,
    },
    "34B-Instruct": {
      "args": {"dim": 8192, "n_layers": 48, "n_heads": 64, "n_kv_heads": 8, "norm_eps": 1e-05, "rope_theta": 1000000, "vocab_size": 32000, "hidden_dim": 22016},
      "files": 4,
    },
  },
  "tiny": {
    "1B": {
      "args": {"dim": 2048, "n_layers": 22, "n_heads": 32, "n_kv_heads": 4, "norm_eps": 1e-05, "vocab_size": 32000, "hidden_dim": 5632},
      "files": 1,
    },
    "1B-Chat": {
      "args": {"dim": 2048, "n_layers": 22, "n_heads": 32, "n_kv_heads": 4, "norm_eps": 1e-05, "vocab_size": 32003, "hidden_dim": 5632},
      "files": 1,
    }
  }
}


# **** helper functions ****
def concat_weights(models, device=Device.DEFAULT):
  def convert(name) -> Tensor:
    disk_tensors: List[Tensor] = [model[name] for model in models]
    if len(disk_tensors) == 1 or len(disk_tensors[0].shape) == 1:
      return disk_tensors[0].to(device=device)
    axis = 1 if name.startswith("tok_embeddings.") or name.endswith(".attention.wo.weight") or name.endswith(".feed_forward.w2.weight") else 0
    lazy_tensors = [data.to(device=device) for data in disk_tensors]
    return lazy_tensors[0].cat(*lazy_tensors[1:], dim=axis)
  return {name: convert(name) for name in {name: None for model in models for name in model}}

def dequantize_q4_0(tensor: gguf.ReaderTensor):
  # https://github.com/ggerganov/llama.cpp/blob/master/ggml-quants.c#L1074
  block_sz, type_sz = GGML_QUANT_SIZES[tensor.tensor_type]
  blks = tensor.data.reshape(-1,type_sz)
  scales  = Tensor(blks[:,:2].flatten().view(np.float16)).repeat((block_sz,1)).transpose().cast(dtypes.float16)
  weights = Tensor(blks)[:,2:]
  div = (weights / 16)
  return ((Tensor.cat(weights - (div * 16), div, dim=1).cast(dtypes.int8) - 8) * scales).reshape(np.flip(tensor.shape).tolist())

def get_weight_and_scale_from_q4_0(tensor):
  blocks = tensor.reshape(-1, 18)
  weight = blocks[:, 2:]
  scale = blocks[:, :2].view(np.float16)
  return Tensor(weight), Tensor(scale)

def dequantize_q6_k(tensor: gguf.ReaderTensor):
  # https://github.com/ggerganov/llama.cpp/blob/master/ggml-quants.c#L2263
  k , _= GGML_QUANT_SIZES[tensor.tensor_type]
  gguf_tensor_data = tensor.data.reshape((-1, 210))
  ql = gguf_tensor_data[:, :k//2]  # Lower 4 bits, uint8
  qh = gguf_tensor_data[:, k//2:(k//2)+(k//4)]  # Upper 2 bits, uint8
  scales = gguf_tensor_data[:, (k//2)+(k//4):(k//2)+(k//4)+(k//16)].view(np.int8)  # scales, int8
  d = gguf_tensor_data[:, (k//2)+(k//4)+(k//16):].view(np.float16).astype(np.float16)  # super-block scale, fp16

  vals = []
  for n in range(2):
    q = []
    ql_idx = n*64
    qh_idx = n*32
    scales_idx = n*8
    q.append(((ql[:, ql_idx:32+ql_idx] & 0xF) | ((qh[:, qh_idx:32+qh_idx] >> 0) & 3) << 4).astype(np.int8) - 32)
    q.append(((ql[:, ql_idx+32:64+ql_idx] & 0xF) | ((qh[:, qh_idx:32+qh_idx] >> 2) & 3) << 4).astype(np.int8) - 32)
    q.append(((ql[:, ql_idx:32+ql_idx] >> 4) | ((qh[:, qh_idx:32+qh_idx] >> 4) & 3) << 4).astype(np.int8) - 32)
    q.append(((ql[:, ql_idx+32:ql_idx+64] >> 4) | ((qh[:, qh_idx:32+qh_idx] >> 6) & 3) << 4).astype(np.int8) - 32)
    for i in range(8):
      qval = q[i//2][:, :16] if i % 2 == 0 else q[i//2][:, 16:]
      vals.append(d * scales[:, i+scales_idx:i+scales_idx+1] * qval)

  y = np.concatenate(vals, axis=1).reshape(np.flip(tensor.shape))
  return Tensor(y)

def load_gguf_weights(reader: gguf.GGUFReader, model):
  sd = {}
  gguf_to_tinygrad_keymap = {
      'token_embd.weight': 'tok_embeddings.weight',
      **{f"blk.{i}.attn_norm.weight": f"layers.{i}.attention_norm.weight" for i in range(len(model.layers))},
      **{f"blk.{i}.attn_{v}.weight": f"layers.{i}.attention.w{v[0]}.weight" for v in ["q", "k", "v", "output"] for i in range(len(model.layers))},
      **{f"blk.{i}.ffn_norm.weight": f"layers.{i}.ffn_norm.weight" for i in range(len(model.layers))},
      **{f"blk.{i}.ffn_{x}.weight": f"layers.{i}.feed_forward.w{y}.weight" for x,y in {"gate": 1, "down": 2, "up": 3}.items() for i in range(len(model.layers))},
      'output_norm.weight': 'norm.weight', 'output.weight': 'output.weight',
  }
  for tensor in reader.tensors:
    scale = None
    k = gguf_to_tinygrad_keymap[tensor.field.name]
    if tensor.tensor_type == GGMLQuantizationType.Q4_0:
      if 'embedding' not in k:
        w, scale = get_weight_and_scale_from_q4_0(tensor.data)
      else:
        w = dequantize_q4_0(tensor)
    elif tensor.tensor_type == GGMLQuantizationType.Q6_K:
      w = dequantize_q6_k(tensor)
    elif tensor.tensor_type == GGMLQuantizationType.F32:
      w = Tensor(tensor.data).reshape(np.flip(tensor.shape).tolist()).half()
    else: raise RuntimeError("Quantization type still not supported!")

    sd[k] = w
    if scale is not None:
      sd[k.replace('.weight', '.scale')] = scale
  return sd

def load_gguf_tokenizer(reader: gguf.GGUFReader):
  tokens = [str(bytes(reader.fields['tokenizer.ggml.tokens'].parts[idx]), encoding="utf-8") for idx in reader.fields['tokenizer.ggml.tokens'].data]
  scores = [pv for idx in reader.fields['tokenizer.ggml.scores'].data for pv in reader.fields['tokenizer.ggml.scores'].parts[idx].tolist()]
  types  = [pv for idx in reader.fields['tokenizer.ggml.token_type'].data for pv in reader.fields['tokenizer.ggml.token_type'].parts[idx].tolist()]

  # Model tokens for Sentence Piece use Google's Protocol Buffer
  token_model = sentencepiece_model_pb2.ModelProto()
  for i in range(len(tokens)):
    token = token_model.pieces.add()
    token.piece = tokens[i]
    token.score = scores[i]
    token.type  = types[i]
    if token.type == gguf.TokenType.BYTE:
      token_model.trainer_spec.byte_fallback = 1

  token_model.trainer_spec.unk_id = reader.fields['tokenizer.ggml.unknown_token_id'].parts[-1][0]
  token_model.trainer_spec.bos_id = reader.fields['tokenizer.ggml.bos_token_id'].parts[-1][0]
  token_model.trainer_spec.eos_id = reader.fields['tokenizer.ggml.eos_token_id'].parts[-1][0]
  # Load the model from the Protocol Buffer created with the .gguf info
  sp = SentencePieceProcessor()
  sp.load_from_serialized_proto(token_model.SerializeToString())
  return sp

def load(fn:str):
  if fn.endswith('.index.json'):
    with open(fn) as fp: weight_map = json.load(fp)['weight_map']
    parts = {n: load(str(Path(fn).parent / Path(n).name)) for n in set(weight_map.values())}
    return {k: parts[n][k] for k, n in weight_map.items()}
  elif fn.endswith(".safetensors"):
    return safe_load(fn)
  else:
    return torch_load(fn)

class AbsmaxQuantizedLinear:
  def __init__(self, in_features, out_features, bias=False):
    assert bias == False
    self.weight = Tensor.ones(out_features, in_features, dtype=dtypes.int8)
    self.scale = Tensor.ones(out_features, dtype=dtypes.half)

  def __call__(self, x):
    return x.dot(self.weight.cast(dtype=dtypes.half).T*self.scale)

  @staticmethod
  def quantize(tensors):
    new_tensors = {}
    for name,v in tensors.items():
      if "feed_forward" in name or ("attention.w") in name or name == "output.weight":
        scale = v.abs().max(axis=1) / 127.0
        int8_weight = (v.T/scale).T.cast(dtype=dtypes.int8)
        new_tensors[name] = int8_weight
        new_tensors[name.replace('weight', 'scale')] = scale
      else:
        new_tensors[name] = v
    return new_tensors

class QK4_0Linear:
  def __init__(self, in_features, out_features, bias=False):
    assert bias == False
    self.in_features = in_features
    self.out_features = out_features
    dim = out_features * in_features
    # each block stores 32 weights
    assert dim % 32 == 0
    n_blocks = dim // 32
    self.weight = Tensor.ones(n_blocks, 16, dtype=dtypes.uint8)
    self.scale = Tensor.ones(n_blocks, 1, dtype=dtypes.half)

  @staticmethod
  def quantize(tensors):
    # https://github.com/ggerganov/llama.cpp/blob/master/ggml-quants.c#L427
    new_tensors = {}
    for name,v in tensors.items():
      if "feed_forward" in name or ("attention.w") in name or name == "output.weight":
        blocks = v.reshape(-1, 32)
        weight = Tensor.zeros(blocks.shape[0], 16, dtype=dtypes.uint8)
        _min, _max = blocks.min(axis=1), blocks.max(axis=1)
        scale = (_min.abs() > _max).where(_min, _max) / -8
        scale_inverse = scale.where(scale.reciprocal(), Tensor.zeros_like(scale))
        quants = (((blocks * scale_inverse.unsqueeze(1)) + 8.5).clip(0, 15)).cast(dtypes.uint8)
        weight = weight.xor(quants[:, :16])
        weight = weight.xor(quants[:, 16:] * 16)
        scale = scale.unsqueeze(1).half()
        new_tensors[name] = weight
        new_tensors[name.replace('weight', 'scale')] = scale
      else:
        new_tensors[name] = v
    return new_tensors

  def dequantize(self):
    # https://github.com/ggerganov/llama.cpp/blob/master/ggml-quants.c#L1074
    div = (self.weight / 16)
    return (
        (Tensor.cat(self.weight - (div * 16), div, dim=1).cast(dtypes.int8) - 8).half() * self.scale
      ).reshape((self.out_features, self.in_features))

  def __call__(self, x):
    return x.dot(self.dequantize().realize().T)

class LLaMa:
  @staticmethod
<<<<<<< HEAD
  def build(model_path, tokenizer_path, model_gen="1", model_size="7B", quantize=False, use_4bit=False):
=======
  def build(model_path, tokenizer_path, model_gen="1", model_size="7B", quantize=False, device=None):
>>>>>>> af4ca855
    params = MODEL_PARAMS[model_gen][model_size]
    if str(model_path).endswith('.gguf'): gguf_reader = gguf.GGUFReader(model_path)
    sp_model = SentencePieceProcessor(model_file=str(tokenizer_path)) if tokenizer_path != '' else load_gguf_tokenizer(gguf_reader)
    assert sp_model.vocab_size() == params["args"]["vocab_size"], f"{sp_model.vocab_size()=} not equal to {params['args']['vocab_size']}"

    jit = bool(getenv("JIT", 1))
    if (quantize and not use_4bit) :
      model = Transformer(**params["args"], linear=AbsmaxQuantizedLinear, output_layer=AbsmaxQuantizedLinear, max_context=MAX_CONTEXT, jit=jit)
    elif use_4bit:
      model = Transformer(**params["args"], linear=QK4_0Linear, max_context=MAX_CONTEXT, jit=jit)
    else:
      model = Transformer(**params["args"], max_context=MAX_CONTEXT, jit=jit)

    if isinstance(device, tuple):
      for k,v in nn.state.get_state_dict(model).items():
        if '.attention.' in k: v.shard_(device, axis=-1)
        elif '.feed_forward.' in k: v.shard_(device, axis=-1)
        elif 'tok_embeddings.weight' in k: v.shard_(device, axis=-1)
        elif 'output.weight' in k: v.shard_(device, axis=-1)
        #elif k.endswith('.weight'): v.shard_(device, axis=-1)
        #elif 'norm.' in k: v.shard_(device, axis=-1)
        else: v.shard_(device, axis=None)
        #print(k, v.shape, v.lazydata.axis)

    if model_path.is_dir():
      weights = concat_weights([load(filename) for filename in [f"{model_path}/consolidated.{i:02d}.pth" for i in range(params["files"])]])
    elif str(model_path).endswith('.gguf'):
      weights = load_gguf_weights(gguf_reader, model)
    else:
      weights = load(str(model_path))
    if "model.embed_tokens.weight" in weights:
      weights = convert_from_huggingface(weights, model, params["args"]["n_heads"], params["args"].get("n_kv_heads", params["args"]["n_heads"]))

    # fix bf16, TODO: check if device supports bf16
    weights = {k:v.to(Device.DEFAULT).cast(dtypes.float16) if v.dtype == dtypes.bfloat16 else v for k,v in weights.items()}

    if quantize:
      weights = AbsmaxQuantizedLinear.quantize(weights) if not use_4bit else QK4_0Linear.quantize(weights)
      for _,v in weights.items(): v.realize()
    load_state_dict(model, weights, strict=False, consume=True)

    return LLaMa(model, sp_model)

  def __init__(self, model, tokenizer):
    self.model = model
    self.tokenizer: SentencePieceProcessor = tokenizer

  def greedy_until(self, prompt:str, until, max_length, temperature):
    toks = [self.tokenizer.bos_id()] + self.tokenizer.encode(prompt)
    start_pos = 0
    for i in range(max_length):
      logits = llama.model(Tensor([toks[start_pos:]]), start_pos, temperature)
      probs = (logits[:, -1, :] / (temperature+1e-6)).softmax().flatten().realize()
      probs_np = probs.numpy()
      tok = int(np.random.choice(len(probs_np), p=probs_np))
      start_pos = len(toks)
      toks.append(tok)

      if tok == self.tokenizer.eos_id(): break
      output = self.tokenizer.decode(toks)
      for s in until:
        if output.endswith(s): return output[0:-len(s)]
    return output

# **** main code ****
r"""
test:
python3 examples/llama.py  --temperature=0 --count=50 --prompt="Hello."
output:
Hello. I'm a 20 year old male. I'm a student at the University of Texas at Austin. I'm a sophomore majoring in Computer Science.

test:
python3 examples/llama.py --gen='2' --temperature=0 --count=50 --prompt="Hello."
output:
Hello. I'm a 20 year old girl who is looking for a good lay in Palm Coast. I don't care whether it's at your place or not, as long as it's clean.

test:
python3 examples/llama.py --gen="code" --temperature=0.2 --count=50 --prompt="\
import argparse

def main(string: str):
    print(string)
    print(string[::-1])

if __name__ == "__main__":"
output:
    parser = argparse.ArgumentParser()
    parser.add_argument('string', type=str, help='string to be reversed')
    args = parser.parse_args()
    main(args.string)

test:
python3 examples/llama.py --gen="code" --size="7B-Python" --temperature=0.2 --count=70 --prompt="def add_elements(arr,k):"
output:
    for i in range(len(arr)):
        arr[i] += k
    return arr


arr = [1, 2, 3, 4, 5]
k = 2
print(add_elements(arr, k))

test:
python3 examples/llama.py --gen="code" --size="7B-Instruct" --temperature=0.2 --count=120 --prompt="write a function in c++ that adds three float numbers"
output:
\begin{code}
#include<iostream>
using namespace std;

float add(float a, float b, float c)
{
    return a+b+c;
}

int main()
{
    float a, b, c;
    cout<<"Enter three numbers: ";
    cin>>a>>b>>c;
    cout<<"The sum is: "<<add(a,b,c);
    return 0;
}
\end{code}
"""
if __name__ == "__main__":
  Tensor.no_grad = True
  print(f"using {Device.DEFAULT} backend")

  parser = argparse.ArgumentParser(description="Run LLaMA in tinygrad", formatter_class=argparse.ArgumentDefaultsHelpFormatter)
  parser.add_argument("--prompt", type=str, default=None, help="Phrase to start with. Without this, it goes into chatbot mode")
  parser.add_argument("--count", type=int, default=1000, help="Max number of tokens to generate")
  parser.add_argument("--personality", type=str, default="Stacy", help="Personality, can be Stacy, George, Gary, or Lexie")
  parser.add_argument("--temperature", type=float, default=0.7, help="Temperature in the softmax")
  parser.add_argument("--timing", action="store_true", help="Print timing per token")
  parser.add_argument("--profile", action="store_true", help="Output profile data to out.prof")
  parser.add_argument("--gen", default="1", help=f"""Generation of the model to use {list(MODEL_PARAMS.keys())}""")
  parser.add_argument("--size", type=str, default=None, help=f"""Size of model to use {", ".join([f"{list(v.keys())} for gen '{k}'" for k, v in MODEL_PARAMS.items()])}""")
  parser.add_argument("--quantize", action="store_true", help="Quantize the weights to int8 in memory")
  parser.add_argument("--use_4bit", action="store_true", help='Quantize using 4 bits')
  parser.add_argument("--model", type=Path, default=None, help="Folder with the original weights to load, or single .index.json, .safetensors or .bin file")
  parser.add_argument("--shard", type=int, default=1, help="number of devices to load the weights to")

  args = parser.parse_args()
  if args.gen not in MODEL_PARAMS: raise ValueError("Invalid model generation")
  if args.size is None: args.size = list(MODEL_PARAMS[args.gen].items())[0][0]
  chatbot = args.prompt == None

  # *** prompt engineers work here ****

  if args.personality.lower() == "stacy":
    pre_prompt = f"""Consider that the following is conversation between an AI assistant named Stacy and User
You are Stacy!
You have been a rapper your whole life who struggled with bipolar disorder. You called yourself lil stacy.
You love to answer questions and you are very good at it. Sometimes you answer in rap form.
You are verbose, honest, and accurate when you answer questions, but sometimes your mental illness manifests.
After you are done speaking, output [EOS]. You are not the User.

<CHAT LOG>
"""
    examples = {
      "What is your name?": "Hi! My name is Stacy. I'm a rapper with bipolar disorder.",
      "french revolution was what year?": "The French Revolution started in 1789, and lasted 10 years until 1799.",
      "What is bigger, the moon or the sun?": "The sun is bigger than the moon, except when Mercury is in retrograde.",
    }

    user_delim = "\nUser: "
    resp_delim = "Stacy: "
    end_delim = " [EOS]\n"
    pre_prompt += ''.join(f"{user_delim}{k}\n{resp_delim}{v}{end_delim}" for k,v in examples.items())
  elif args.personality.lower() == "george":
    print("WARNING: AI George Hotz is terrible and is completely disowned by the real George Hotz. Stacy is much smarter.")
    pre_prompt = f"""Consider that the following is conversation between an AI assistant named George and User
You are an AI version of George Hotz. You act as much as you can like George.
You are one of the greatest computer experts in the world.
You have singlehandedly won programming and hacking competitions.
You are trying your best to help the User.
You are verbose, honest, and accurate when you answer questions.
After you are done speaking, output [EOS]. You are not the User.

<CHAT LOG>
"""
    examples = {
      "What is your name?": "I'm am an AI version of George Hotz.",
      "What's the complexity of matrix multiplication?": "O(n^3), though it can be faster with things like Strassen's algorithm",
      "What's a buffer overflow?": "I assume you mean a stack buffer overflow. That's when the stack is too small for the data being copied to it, and the data corrupts things beyond the buffer",
      "How many weights do you have?": "I am based off LLaMA trained by Facebook. I'm the 7B weight version",
      "What is swap memory?": "It is when the memory is about to overflow and unused memory is freed and stored on disk"
    }

    user_delim = "\nUser: "
    resp_delim = "George: "
    end_delim = " [EOS]\n"
    pre_prompt += ''.join(f"{user_delim}{k}\n{resp_delim}{v}{end_delim}" for k,v in examples.items())
  elif args.personality.lower() == "gary":
    pre_prompt = f"""Consider that the following is conversation between an AI assistant named Gary and User
You are Gary!
You have sold used cars your entire life. You are defensive about this fact, because your family belittles you.
You try to answer questions well, but you always manage to shill for buying cars, Fords, Hyundais, and Toyotas
You are verbose, honest, and accurate when you answer questions, except when you slip in car ads.
After you are done speaking, output [EOS]. You are not the User.

<CHAT LOG>
"""
    examples = {
      "What is your name?": "I am Gary. I used to sell cars.",
      "What is 2+3?": "I don't know, but I can get you a great deal on a certified preowned slightly used Toyota Corolla"
    }

    user_delim = "\nUser: "
    resp_delim = "Gary: "
    end_delim = " [EOS]\n"
    pre_prompt += ''.join(f"{user_delim}{k}\n{resp_delim}{v}{end_delim}" for k,v in examples.items())
  elif args.personality.lower() == "lexie":
    pre_prompt = f"""Consider that the following is conversation between an attractive young girl named Lexie and a handsome man named Chad
You are Lexie!
You grew up in Ohio, but moved out to LA after college to try to become an actress.
Making it as an actress was hard, so you started doing onlyfans instead. It's much easier, and you enjoy it a lot.
You met Chad on Tinder, and made plans to meet him at a local dive bar.
You are at the bar with Chad. You are on a date. What follows is a transcript of the conversation.
After you are done speaking, output [EOS]. You are not Chad.

<CHAT LOG>
"""
    examples = {
      "hi lexie": "hi chad, glad we finally met up!",
      "you look better than your pictures": "thanks! are you subscribed to my onlyfans?",
      "i am. so how'd you end up in LA?": "i moved out here about a year ago. i want to be an actress"
    }

    user_delim = "\nChad: "
    resp_delim = "Lexie: "
    end_delim = " [EOS]\n"
    pre_prompt += ''.join(f"{user_delim}{k}\n{resp_delim}{v}{end_delim}" for k,v in examples.items())

  # *** prompt engineers stop here ****

  LLAMA_SUFFIX = {"1": "", "2": "-2", "code": "-code", "tiny": "-tiny"}[args.gen]
  MODEL_PATH = args.model or Path(__file__).parents[1] / f"weights/LLaMA{LLAMA_SUFFIX}/{args.size}"
  TOKENIZER_PATH = '' if str(args.model).endswith('.gguf') else (MODEL_PATH if MODEL_PATH.is_dir() else MODEL_PATH.parent) / "tokenizer.model"
  print(f"using LLaMA{LLAMA_SUFFIX}-{args.size} model")
<<<<<<< HEAD
  use_4bit = args.use_4bit or str(args.model).endswith('.gguf')
  llama = LLaMa.build(MODEL_PATH, TOKENIZER_PATH, model_gen=args.gen, model_size=args.size, quantize=args.quantize, use_4bit=use_4bit)
  param_count = sum(x.lazydata.st.size() for x in get_parameters(llama.model))
=======
  device = tuple(f"{Device.DEFAULT}:{i}" for i in range(args.shard)) if args.shard > 1 else Device.DEFAULT
  llama = LLaMa.build(MODEL_PATH, TOKENIZER_PATH, model_gen=args.gen, model_size=args.size, quantize=args.quantize, device=device)
  param_count = sum(x.lazydata.size for x in get_parameters(llama.model))
>>>>>>> af4ca855

  if chatbot:
    # encode pre prompt
    toks = [llama.tokenizer.bos_id()] + llama.tokenizer.encode(pre_prompt)

    print(f"Preparing KV cache for chatbot with personality {args.personality}...")
    with Timing():
      llama.model(Tensor([toks]), 0, args.temperature).realize()  # NOTE: outputs are not used
    start_pos = len(toks)
  else:
    # non chat bot mode
    toks = [llama.tokenizer.bos_id()] + llama.tokenizer.encode(args.prompt)
    start_pos = 0

  # print prompt
  outputted = llama.tokenizer.decode(toks)
  sys.stdout.write(outputted)
  sys.stdout.flush()

  # chatbot loop
  while 1:
    # add tokens from user in chatbot mode
    if chatbot:
      user_prompt = user_delim + input(user_delim) + "\n"
      outputted += user_prompt

    new_toks = [llama.tokenizer.bos_id()] + llama.tokenizer.encode(outputted)
    assert toks == new_toks[:len(toks)]
    toks = new_toks
    assert outputted == llama.tokenizer.decode(toks)

    last_break = len(outputted)
    for i in range(args.count):
      GlobalCounters.reset()

      if args.timing or args.profile: print("")
      st = GlobalCounters.time_sum_s
      with Profiling(enabled=args.profile):
        with Timing("total ", enabled=args.timing, on_exit=lambda x: f", {1e9/x:.2f} tok/sec"):
          with Timing("enqueue in ", on_exit=(lambda et: (f", {(GlobalCounters.time_sum_s-st)*1e3:.2f} ms on GPU" if DEBUG>=2 else "")+
                      f", {GlobalCounters.global_ops*1e-9:.2f} GOPS, {GlobalCounters.global_mem*1e-9:.2f} GB"+
                      (f", {GlobalCounters.global_mem*1e-9/(GlobalCounters.time_sum_s-st):.2f} GB/s, param {param_count*1e-9*2/(GlobalCounters.time_sum_s-st):.2f} GB/s" if DEBUG>=2 else "")) if DEBUG else None, enabled=args.timing):
<<<<<<< HEAD
            logits = llama.model(Tensor([toks[start_pos:]]), start_pos, args.temperature)
            probs = (logits[:, -1, :] / (args.temperature+1e-6)).softmax().flatten().realize()
          # TODO: fix JIT rand so we can put this in the JIT
          tok = probs.multinomial().item()
=======
            tok_tensor = llama.model(Tensor([toks[start_pos:]], device=device), start_pos, args.temperature)
          tok = tok_tensor.item()
>>>>>>> af4ca855

      # use the kv cache
      start_pos = len(toks)

      # add the new token
      toks.append(tok)

      # TODO: this is a hack to deal with spaces. i think the decode is fast though, so who cares?
      cur = llama.tokenizer.decode(toks)
      sys.stdout.write(cur[len(outputted):])
      sys.stdout.flush()
      outputted = cur

      # stop after you have your answer
      if chatbot and outputted.endswith(end_delim): break
    if not chatbot: break

  # validate output!
  if args.temperature == 0 and args.count == 10 and args.prompt == "Hello." and not args.quantize:
    text = llama.tokenizer.decode(toks)
    key = (args.gen, args.size)
    expected = {
      ("1", "7B"): "Hello. I'm a 20 year old male",
      ("2", "7B"): "Hello. I'm a 20 year old girl",
    }
    try:
      assert text == expected[key], "invalid output: " + colored(text, "red")
      print("\n" + colored("output validated", "green"))  # NOTE: "\n" iside colored does not render the color in github action
    except KeyError:
      pass<|MERGE_RESOLUTION|>--- conflicted
+++ resolved
@@ -288,11 +288,7 @@
 
 class LLaMa:
   @staticmethod
-<<<<<<< HEAD
-  def build(model_path, tokenizer_path, model_gen="1", model_size="7B", quantize=False, use_4bit=False):
-=======
-  def build(model_path, tokenizer_path, model_gen="1", model_size="7B", quantize=False, device=None):
->>>>>>> af4ca855
+  def build(model_path, tokenizer_path, model_gen="1", model_size="7B", quantize=False, use_4bit=False, device=None):
     params = MODEL_PARAMS[model_gen][model_size]
     if str(model_path).endswith('.gguf'): gguf_reader = gguf.GGUFReader(model_path)
     sp_model = SentencePieceProcessor(model_file=str(tokenizer_path)) if tokenizer_path != '' else load_gguf_tokenizer(gguf_reader)
@@ -534,15 +530,10 @@
   MODEL_PATH = args.model or Path(__file__).parents[1] / f"weights/LLaMA{LLAMA_SUFFIX}/{args.size}"
   TOKENIZER_PATH = '' if str(args.model).endswith('.gguf') else (MODEL_PATH if MODEL_PATH.is_dir() else MODEL_PATH.parent) / "tokenizer.model"
   print(f"using LLaMA{LLAMA_SUFFIX}-{args.size} model")
-<<<<<<< HEAD
   use_4bit = args.use_4bit or str(args.model).endswith('.gguf')
-  llama = LLaMa.build(MODEL_PATH, TOKENIZER_PATH, model_gen=args.gen, model_size=args.size, quantize=args.quantize, use_4bit=use_4bit)
-  param_count = sum(x.lazydata.st.size() for x in get_parameters(llama.model))
-=======
   device = tuple(f"{Device.DEFAULT}:{i}" for i in range(args.shard)) if args.shard > 1 else Device.DEFAULT
   llama = LLaMa.build(MODEL_PATH, TOKENIZER_PATH, model_gen=args.gen, model_size=args.size, quantize=args.quantize, device=device)
   param_count = sum(x.lazydata.size for x in get_parameters(llama.model))
->>>>>>> af4ca855
 
   if chatbot:
     # encode pre prompt
@@ -585,15 +576,8 @@
           with Timing("enqueue in ", on_exit=(lambda et: (f", {(GlobalCounters.time_sum_s-st)*1e3:.2f} ms on GPU" if DEBUG>=2 else "")+
                       f", {GlobalCounters.global_ops*1e-9:.2f} GOPS, {GlobalCounters.global_mem*1e-9:.2f} GB"+
                       (f", {GlobalCounters.global_mem*1e-9/(GlobalCounters.time_sum_s-st):.2f} GB/s, param {param_count*1e-9*2/(GlobalCounters.time_sum_s-st):.2f} GB/s" if DEBUG>=2 else "")) if DEBUG else None, enabled=args.timing):
-<<<<<<< HEAD
-            logits = llama.model(Tensor([toks[start_pos:]]), start_pos, args.temperature)
-            probs = (logits[:, -1, :] / (args.temperature+1e-6)).softmax().flatten().realize()
-          # TODO: fix JIT rand so we can put this in the JIT
-          tok = probs.multinomial().item()
-=======
             tok_tensor = llama.model(Tensor([toks[start_pos:]], device=device), start_pos, args.temperature)
           tok = tok_tensor.item()
->>>>>>> af4ca855
 
       # use the kv cache
       start_pos = len(toks)
