from __future__ import annotations
import subprocess, hashlib, tempfile, ctypes, ctypes.util, functools, re
from pathlib import Path
from typing import Tuple, Optional
import tinygrad.runtime.autogen.cuda as cuda
from tinygrad.helpers import DEBUG, getenv, from_mv, to_char_p_p, init_c_var, colored, cpu_time_execution, encode_args_cuda_style, time_execution_cuda_style # noqa: E501
from tinygrad.device import Compiled, LRUAllocator, MallocAllocator, Compiler
from tinygrad.codegen.kernel import LinearizerOptions
from tinygrad.renderer.cstyle import CUDARenderer
from tinygrad.renderer.assembly import PTXRenderer

def pretty_ptx(s):
  # all expressions match `<valid_before><expr><valid_after>` and replace it with `<valid_before>color(<expr>)<valid_after>`
  s = re.sub(r'([!@<\[\s,\+\-;\n])((?:[_%$][\w%\$_]+(?:\.[xyz])?\:?)|(?:buf\d+))([<>\]\s,\+\-;\n\)])', lambda m:m[1]+colored(m[2], "blue")+m[3], s, flags=re.M) # identifiers  # noqa: E501
  s = re.sub(r'(.)((?:b|s|u|f)(?:8|16|32|64)|pred)([\.\s])', lambda m:m[1]+colored(m[2], "green")+m[3], s, flags=re.M) # types
  s = re.sub(r'^(\s*)([\w]+)(.*?;$)', lambda m:m[1]+colored(m[2], "yellow")+m[3], s, flags=re.M) # instructions
  s = re.sub(r'([<>\[\]\s,\+\-;])((?:0[fF][0-9a-fA-F]{8})|(?:[0-9]+)|(?:0[xX][0-9a-fA-F]+))([<>\[\]\s,\+\-;])', lambda m:m[1]+colored(m[2], "yellow")+m[3], s, flags=re.M) # numbers  # noqa: E501
  s = re.sub(r'(\.)(param|reg|global)', lambda m:m[1]+colored(m[2], "magenta"), s, flags=re.M) # space
  s = re.sub(r'(\.)(version|target|address_size|visible|entry)', lambda m:m[1]+colored(m[2], "magenta"), s, flags=re.M) # derivatives
  return s

CUDACPU = getenv("CUDACPU") == 1
if CUDACPU:
  gpuocelot_lib = ctypes.CDLL(ctypes.util.find_library("gpuocelot"))
  gpuocelot_lib.ptx_run.argtypes = [ctypes.c_char_p, ctypes.c_int, ctypes.POINTER(ctypes.c_void_p), ctypes.c_int, ctypes.c_int, ctypes.c_int, ctypes.c_int, ctypes.c_int, ctypes.c_int, ctypes.c_int]  # noqa: E501
  cuda.cuLaunchKernel = lambda src, gx, gy, gz, lx, ly, lz, shared, stream, unused_extra, args: gpuocelot_lib.ptx_run(src, len(args), (ctypes.c_void_p * len(args))(*[ctypes.cast(x, ctypes.c_void_p) for x in args]), lx, ly, lz, gx, gy, gz, shared)  # type: ignore  # noqa: E501

def check(status):
  if status != 0: raise RuntimeError(f"CUDA Error {status}, {ctypes.string_at(init_c_var(ctypes.POINTER(ctypes.c_char)(), lambda x: cuda.cuGetErrorString(status, ctypes.byref(x)))).decode()}")  # noqa: E501

def cu_time_execution(cb, enable=False) -> Optional[float]: return time_execution_cuda_style(cb, cuda.CUevent, cuda.cuEventCreate, cuda.cuEventRecord, cuda.cuEventSynchronize, cuda.cuEventDestroy_v2, cuda.cuEventElapsedTime, enable=enable) if not CUDACPU else cpu_time_execution(cb, enable=enable)  # noqa: E501

def _get_bytes(arg, get_str, get_sz, check) -> bytes:
  sz = init_c_var(ctypes.c_size_t(), lambda x: check(get_sz(arg, ctypes.byref(x))))
  return ctypes.string_at(init_c_var(ctypes.create_string_buffer(sz.value), lambda x: check(get_str(arg, x))), size=sz.value)

class PTXCompiler(Compiler):
<<<<<<< HEAD
  linearizer_opts = LinearizerOptions("CUDA", suffix="PTX", global_max=[65535, 65535, 2147483647], local_max=[64, 1024, 1024])
=======
  linearizer_opts = LinearizerOptions("CUDA", suffix="PTX", global_max=[65535, 65535, 2147483647], local_max=[64, 1024, 1024],
                                      supports_float4=False, shared_max=49152)
>>>>>>> 56b914fc
  def __init__(self, arch:str):
    self.arch = arch
    PTXCompiler.linearizer_opts = PTXCompiler.linearizer_opts._replace(has_tensor_cores=int(arch[3:]) >= 80)
    super().__init__(f"compile_ptx_{self.arch}")
  def render(self, name:str, uops) -> str: return PTXRenderer(name, uops).replace("TARGET", self.arch)
  def compile(self, src:str) -> bytes: return src.encode()

class CUDACompiler(Compiler):
  linearizer_opts = LinearizerOptions("CUDA", global_max=[65535, 65535, 2147483647], local_max=[64, 1024, 1024], shared_max=49152)
  def __init__(self, arch:str):
    self.arch = arch
    CUDACompiler.linearizer_opts = CUDACompiler.linearizer_opts._replace(has_tensor_cores=int(arch[3:]) >= 80)
    super().__init__(f"compile_cuda_{self.arch}")
  def render(self, name:str, uops) -> str: return CUDARenderer(name, uops)
  def compile(self, src:str) -> bytes:
    compile_options = [f'--gpu-architecture={self.arch}', "-I/usr/local/cuda/include", "-I/usr/include", "-I/opt/cuda/include/"]
    check(cuda.nvrtcCreateProgram(ctypes.byref(prog := cuda.nvrtcProgram()), src.encode(), "<null>".encode(), 0, None, None))
    status = cuda.nvrtcCompileProgram(prog, len(compile_options), to_char_p_p([o.encode() for o in compile_options]))

    if status != 0: raise RuntimeError(f"compile failed: {_get_bytes(prog, cuda.nvrtcGetProgramLog, cuda.nvrtcGetProgramLogSize, check).decode()}")
    return _get_bytes(prog, cuda.nvrtcGetPTX, cuda.nvrtcGetPTXSize, check)

def cuda_disassemble(lib, arch):
  try:
    fn = (Path(tempfile.gettempdir()) / f"tinycuda_{hashlib.md5(lib).hexdigest()}").as_posix()
    with open(fn + ".ptx", "wb") as f: f.write(lib)
    subprocess.run(["ptxas", f"-arch={arch}", "-o", fn, fn+".ptx"], check=True)
    print(subprocess.check_output(['nvdisasm', fn]).decode('utf-8'))
  except Exception as e: print("failed to generate SASS", str(e))

class CUDAProgram:
  def __init__(self, device:CUDADevice, name:str, lib:bytes):
    self.device, self.name, self.lib = device, name, lib
    if DEBUG >= 5: print("\n".join([f"{i+1:>3} {line}" for i, line in enumerate(pretty_ptx(lib.decode('utf-8')).split("\n"))]))
    if DEBUG >= 6: cuda_disassemble(lib, device.arch)

    if not CUDACPU:
      check(cuda.cuCtxSetCurrent(self.device.context))
      self.module = cuda.CUmodule()
      status = cuda.cuModuleLoadData(ctypes.byref(self.module), lib)
      if status != 0:
        del self.module
        cuda_disassemble(lib, device.arch)
        raise RuntimeError("module load failed")
      check(cuda.cuModuleGetFunction(ctypes.byref(prg := cuda.CUfunction()), self.module, name.encode("utf-8")))
    self.prg = prg if not CUDACPU else lib

  def __del__(self):
    if hasattr(self, 'module'): check(cuda.cuModuleUnload(self.module))

  def __call__(self, *bufs, global_size:Tuple[int,int,int]=(1,1,1), local_size:Tuple[int,int,int]=(1,1,1), vals:Tuple[int, ...]=(), wait=False):
    if not CUDACPU: check(cuda.cuCtxSetCurrent(self.device.context))
    c_kernel_input_config = encode_args_cuda_style(bufs, vals, cuda.CUdeviceptr_v2, (1,2,0))[0] if not CUDACPU else (bufs+tuple(vals))
    return cu_time_execution(lambda: check(cuda.cuLaunchKernel(self.prg, *global_size, *local_size, 0, None, None, c_kernel_input_config)), enable=wait)  # noqa: E501

class CUDAAllocator(LRUAllocator):
  def __init__(self, device:CUDADevice):
    self.device = device
    super().__init__()
  def _alloc(self, size):
    check(cuda.cuCtxSetCurrent(self.device.context))
    return init_c_var(cuda.CUdeviceptr(), lambda x: check(cuda.cuMemAlloc_v2(ctypes.byref(x), size)))
  def _free(self, opaque): check(cuda.cuMemFree_v2(opaque))
  def copyin(self, dest, src:memoryview):
    check(cuda.cuCtxSetCurrent(self.device.context))
    check(cuda.cuMemcpyHtoD_v2(dest, from_mv(src), len(src), None))
  def copyout(self, dest:memoryview, src):
    check(cuda.cuCtxSetCurrent(self.device.context))
    check(cuda.cuMemcpyDtoH_v2(from_mv(dest), src, len(dest)))

class CUDADevice(Compiled):
  def __init__(self, device:str):
    device_id = int(device.split(":")[1]) if ":" in device else 0
    if not CUDACPU:
      check(cuda.cuInit(0))
      check(cuda.cuDeviceGet(ctypes.byref(cu_device := cuda.CUdevice()), device_id))
      self.context = init_c_var(cuda.CUcontext(), lambda x: check(cuda.cuCtxCreate_v2(ctypes.byref(x), 0, cu_device)))
      check(cuda.cuDeviceComputeCapability(ctypes.byref(major := ctypes.c_int()), ctypes.byref(minor := ctypes.c_int()), device_id))
    self.arch = f"sm_{major.value}{minor.value}" if not CUDACPU else "sm_35"

    from tinygrad.runtime.graph.cuda import CUDAGraph
    super().__init__(device, CUDAAllocator(self) if not CUDACPU else MallocAllocator,
                     PTXCompiler(self.arch) if getenv("PTX") else CUDACompiler(self.arch),
                     functools.partial(CUDAProgram, self), graph=CUDAGraph if not CUDACPU else None)
  def synchronize(self):
    if not CUDACPU:
      check(cuda.cuCtxSetCurrent(self.context))
      check(cuda.cuCtxSynchronize())<|MERGE_RESOLUTION|>--- conflicted
+++ resolved
@@ -35,12 +35,7 @@
   return ctypes.string_at(init_c_var(ctypes.create_string_buffer(sz.value), lambda x: check(get_str(arg, x))), size=sz.value)
 
 class PTXCompiler(Compiler):
-<<<<<<< HEAD
   linearizer_opts = LinearizerOptions("CUDA", suffix="PTX", global_max=[65535, 65535, 2147483647], local_max=[64, 1024, 1024])
-=======
-  linearizer_opts = LinearizerOptions("CUDA", suffix="PTX", global_max=[65535, 65535, 2147483647], local_max=[64, 1024, 1024],
-                                      supports_float4=False, shared_max=49152)
->>>>>>> 56b914fc
   def __init__(self, arch:str):
     self.arch = arch
     PTXCompiler.linearizer_opts = PTXCompiler.linearizer_opts._replace(has_tensor_cores=int(arch[3:]) >= 80)
